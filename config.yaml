--- conflicted
+++ resolved
@@ -2,10 +2,6 @@
 
 # --- Environment Configuration ---
 environment:
-<<<<<<< HEAD
-  name: "ALE/Breakout-v5" # Example, choose a relevant Gym environment (e.g., "CarRacing-v3", "ALE/Pong-v5")
-=======
->>>>>>> aa1291ce
   name: "ALE/Assault-v5" # Simple environment for testing (was "ALE/Assault-v5")
   
   # Image preprocessing parameters
@@ -26,20 +22,10 @@
   collection:
     num_episodes: 100 # Number of episodes to collect for the dataset (reduced for testing)
     max_steps_per_episode: 300 # Max steps per episode during data collection (reduced for testing)
-<<<<<<< HEAD
-    num_episodes: 0 # Number of episodes to collect for the dataset
-    max_steps_per_episode: 50 # Max steps per episode during data collection
-=======
->>>>>>> aa1291ce
   dataset:
     dir: "datasets/"
     load_path: ".pth" # empty string means don't load, otherwise it's a path relative to dataset.dir
     filename: "assault_rep_4.pth"
-<<<<<<< HEAD
-    load_path: "montezuma_rep_w.pth" # empty string means don't load, otherwise it's a path relative to dataset.dir
-    filename: "montezuma_rep_w.pth"
-=======
->>>>>>> aa1291ce
   validation_split: 0.2 # Proportion of data to use for validation (moved from early_stopping)
 
 # --- Model Loading Configuration ---
@@ -188,12 +174,6 @@
   n_envs: 10 # Number of parallel environments for PPO training (default: CPU count)
   use_subproc_vec_env: true # Use SubprocVecEnv instead of DummyVecEnv for better performance
   action_repetition_k: 4
-<<<<<<< HEAD
-  enabled: false # Master switch for using PPO for data collection
-  n_envs: 8 # Number of parallel environments for PPO training (default: CPU count)
-  action_repetition_k: 2
-=======
->>>>>>> aa1291ce
   learning_rate: 0.0003
   total_train_timesteps: 10000000 # Timesteps to train PPO before data collection (reduced for testing)
   n_steps: 128       # PPO n_steps parameter
